import setuptools
import os.path


# Thank you pip contributors
def read(rel_path: str) -> str:
    here = os.path.abspath(os.path.dirname(__file__))
    # intentionally *not* adding an encoding option to open, See:
    #   https://github.com/pypa/virtualenv/issues/201#issuecomment-3145690
    with open(os.path.join(here, rel_path)) as fp:
        return fp.read()


def get_version(rel_path: str) -> str:
    for line in read(rel_path).splitlines():
        if line.startswith("__version__"):
            # __version__ = "0.9"
            delim = '"' if '"' in line else "'"
            return line.split(delim)[1]
    raise RuntimeError("Unable to find version string.")


with open("README.md", "r", encoding="utf8") as fh:
    long_description = fh.read()


setuptools.setup(
    name="dagshub",
    version=get_version("dagshub/__init__.py"),
    author="DagsHub",
    author_email="contact@dagshub.com",
    description="DagsHub client libraries",
    long_description=long_description,
    long_description_content_type="text/markdown",
    url="https://github.com/DagsHub/client",
    packages=setuptools.find_packages(),
    install_requires=[
        "PyYAML>=5",
        "fusepy>=3",
        "appdirs>=1.4.4",
        "pytimedinput>=2.0.1",
        "click>=8.0.4",
<<<<<<< HEAD
        "httpx>=0.22.0"
=======
        "httpx>=0.22.0",
        "GitPython>=3.1.29",
>>>>>>> 4582901d
    ],
    classifiers=[
        "Programming Language :: Python :: 3",
        "License :: OSI Approved :: MIT License",
        "Operating System :: OS Independent",
    ],
    python_requires=">=3.7",
    entry_points={
        "console_scripts": [
            "dagshub = dagshub.common.cli:cli"
        ]
    }
)<|MERGE_RESOLUTION|>--- conflicted
+++ resolved
@@ -40,12 +40,8 @@
         "appdirs>=1.4.4",
         "pytimedinput>=2.0.1",
         "click>=8.0.4",
-<<<<<<< HEAD
-        "httpx>=0.22.0"
-=======
         "httpx>=0.22.0",
         "GitPython>=3.1.29",
->>>>>>> 4582901d
     ],
     classifiers=[
         "Programming Language :: Python :: 3",

--- conflicted
+++ resolved
@@ -51,17 +51,6 @@
             self.remove_expired_tokens()
         return self.__token_cache
 
-<<<<<<< HEAD
-    def add_token(self, token: Dict, host: str = None):
-        """
-        Add a token to the token storage for the specified host.
-
-        Args:
-            token (Dict): A dictionary containing the token information.
-            host (str, optional): The host URL for which the token is being added.
-                If not provided, the configuration's default host (https://dagshub.com) will be used.
-        """
-=======
     @property
     def _token_access_lock(self):
         if not hasattr(self, "__token_access_lock"):
@@ -82,7 +71,14 @@
             self._store_cache_file()
 
     def add_token(self, token: Union[str, DagshubTokenABC], host: str = None, skip_validation=False):
->>>>>>> 5355994d
+        """
+        Add a token to the token storage for the specified host.
+
+        Args:
+            token (Dict): A dictionary containing the token information.
+            host (str, optional): The host URL for which the token is being added.
+                If not provided, the configuration's default host (https://dagshub.com) will be used.
+        """
         host = host or config.host
 
         if type(token) is str:
@@ -101,58 +97,7 @@
         self._token_cache[host].append(token)
         self._store_cache_file()
 
-<<<<<<< HEAD
     def get_token(self, host: str = None, fail_if_no_token: bool = False, **kwargs):
-        """
-        Retrieve a token from the token storage for the specified host.
-
-        Args:
-            host (str, optional): The host URL for which the token is being retrieved.
-                If not provided, the configuration's default host URL will be used.
-            
-            fail_if_no_token (bool, optional): If True, raise an error if no valid token is found.
-                If False, initiate OAuth authentication to obtain a token.
-
-        Returns:
-            str: The access token for the specified host.
-        """
-=======
-    def invalidate_token(self, token: DagshubTokenABC, host: str = None):
->>>>>>> 5355994d
-        host = host or config.host
-
-        try:
-            if host in self._token_cache:
-                tokens = self._token_cache[host]
-                tokens.remove(token)
-
-                if host in self._known_good_tokens:
-                    good_token_set = self._known_good_tokens[host]
-                    if token in good_token_set:
-                        good_token_set.remove(token)
-
-                self._store_cache_file()
-        except ValueError:
-            logger.warning(f"Token {token} does not exist in the storage")
-
-    def get_authenticator(self, host: str = None, fail_if_no_token: bool = False, **kwargs) -> DagshubAuthenticator:
-        """
-        Returns the authenticator object, that can renegotiate tokens in case of failure
-        """
-        host = host or config.host
-        token = self.get_token_object(host, fail_if_no_token, **kwargs)
-        return DagshubAuthenticator(token, token_storage=self, host=host)
-
-    def get_token_object(self, host: str = None, fail_if_no_token: bool = False, **kwargs) -> DagshubTokenABC:
-        """
-        This function does following:
-        - Iterates over all tokens in the cache for the provided host
-        - Finds a first valid token and returns it
-        - If it finds an invalid token, it deletes it from the cache
-
-        We're using a set of known good tokens to skip rechecking for token validity every time
-        """
-
         host = host or config.host
         if host == config.host and config.token is not None:
             return EnvVarDagshubToken(config.token, host)
@@ -373,15 +318,6 @@
 
 
 def add_app_token(token: str, host: Optional[str] = None, **kwargs):
-    """
-<<<<<<< HEAD
-    Add an application-specific access token to the token storage.
-
-    Args:
-        token (str): The access token to be added.
-        host (Optional[str], optional): The host URL for which the token is valid.
-            If not provided, the token will be added without an associated host.
-    """
     token_dict = {
         "access_token": token,
         "token_type": APP_TOKEN_TYPE,
@@ -391,30 +327,6 @@
 
 
 def add_oauth_token(host: Optional[str] = None, **kwargs):
-    """ 
-    Add an OAuth 2.0 access token to the token storage for the specified host.
-
-    Args:
-        host (Optional[str], optional): The host URL for which the access token is being obtained.
-            If not provided, the configuration's default host URL will be used.
-
-    Note:
-        This function initiates the OAuth flow to obtain an access token for the specified host.
-=======
-    Adds an application token to the token cache.
-    This is a long-lived token that you can add/revoke in your profile settings on DagsHub
-    """
-    token_obj = AppDagshubToken(token)
-    _get_token_storage(**kwargs).add_token(token_obj, host)
-
-
-def add_oauth_token(host: Optional[str] = None, **kwargs):
-    """
-    Launches the OAuth flow that generates a short-lived token.
-    This will open a new browser window, so this is not a CI/headless friendly function.
-    Consider using `add_app_token` or setting the `DAGSHUB_USER_TOKEN` env var in those cases.
->>>>>>> 5355994d
-    """
     host = host or config.host
     token = oauth.oauth_flow(host)
     _get_token_storage(**kwargs).add_token(token, host, skip_validation=True)
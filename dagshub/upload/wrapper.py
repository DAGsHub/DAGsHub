--- conflicted
+++ resolved
@@ -21,62 +21,6 @@
 
 
 class Repo:
-<<<<<<< HEAD
-	def __init__(self, owner, name, username=None, password=None, src_url=None, branch=None):
-		try:
-			self.owner = owner
-			self.name = name
-			self.src_url = src_url if src_url is not None else os.environ.get("SRC_URL") if "SRC_URL" in os.environ else DEFAULT_SOURCE_URL
-
-			if username is not None:
-				self.username = username
-			elif "DAGSHUB_USERNAME" in os.environ:
-				self.username = os.environ["DAGSHUB_USERNAME"]
-			else:
-				logger.warning("No DagsHub username specified, defaulting to repo owner. If you're not the owner of the repository you're working on, please speciy your username.")
-			self.username = owner
-			if password is not None:
-				self.password = password
-			elif "DAGSHUB_PASSWORD" in os.environ:
-				self.password = os.environ["DAGSHUB_PASSWORD"]
-			else:
-				raise Exception("Can't find a password/access token. You can set an enviroment variable DAGSHUB_PASSWORD with it or pass it to Repo with 'password'.")
-				# TODO: verify token
-
-			if branch is not None:
-				self.branch = branch
-			else:
-				logger.info("Branch wasn't provided. Fetching default branch...")
-				self._set_default_branch()
-			logger.info(f"Set branch: {self.branch}")
-
-		except Exception as e:
-			logger.error(e)
-			quit()
-
-	def upload(self, file: Union[str, IOBase], message, versioning=None, new_branch=None, last_commit=None, path=None):
-		ds = DataSet(self, ".")
-		ds.add(file, path)
-		ds.commit(message, versioning, new_branch, last_commit)
-
-	def directory(self, path):
-		return DataSet(self, path)
-
-	def get_request_url(self, directory):
-		return urllib.parse.urljoin(self.src_url, CONTENT_UPLOAD_URL.format(
-			owner=self.owner,
-			reponame=self.name,
-			branch=self.branch,
-			path=urllib.parse.quote(directory, safe="")
-		))
-
-
-	def _set_default_branch(self):
-		try:
-			self.branch = get_default_branch(self.src_url, self.owner, self.name)
-		except:
-			raise Exception("Failed to get default branch for repository. Please specify a branch and make sure repository details are correct.")
-=======
     def __init__(self, owner, name, username=None, password=None, src_url=None, branch=None):
         try:
             self.owner = owner
@@ -137,7 +81,6 @@
                 "Failed to get default branch for repository. "
                 "Please specify a branch and make sure repository details are correct.")
 
->>>>>>> ec8bd1e0
 
 class Commit:
     def __init__(self):
@@ -150,90 +93,6 @@
 
 
 class DataSet:
-<<<<<<< HEAD
-	files = []
-	commit_data = Commit()
-	def __init__(self, repo: Repo, directory):
-		self.repo = repo
-		self.directory = directory
-		self.request_url = self.repo.get_request_url(directory)
-
-	def add(self, file: Union[str, IOBase], path=None):
-		try:
-			# if path is not provided, fall back to the file name
-			if path is None:
-				try:
-					path = os.path.basename(os.path.normpath(file if type(file) is str else file.name))
-				except:
-					raise Exception("Could not interpret your file's name. Please specify it in the keyword parameter 'path'.")
-
-			if type(file) is str:
-				try:
-					f = open(file, 'rb')
-					self.files.append((path, f))
-					return
-				except IsADirectoryError:
-					raise IsADirectoryError("'file' must describe a file, not a directory.")
-
-			self.files.append((path, file))
-
-		except Exception as e:
-			logger.error(e)
-			quit()
-
-	def commit(self, message, versioning=None, new_branch=None, last_commit=None):
-		try:
-			data = {}
-			if versioning is not None:
-				self.commit_data.versioning = versioning
-			data["versioning"] = self.commit_data.versioning
-
-			if last_commit is not None:
-				self.commit_data.last_commit = last_commit
-				data["last_commit"] = self.commit_data.last_commit
-
-			if new_branch is not None:
-				self.commit_data.choice = "commit-to-new-branch"
-				self.commit_data.new_branch = new_branch
-
-			data["commit_choice"] = self.commit_data.choice
-
-			if self.commit_data.choice == "commit-to-new-branch":
-				data["new_branch_name"] = self.commit_data.new_branch
-
-			if message != "":
-				self.commit_data.message = message
-			else:
-				raise Exception("You must provide a valid commit message")
-			data["commit_message"] = self.commit_data.message
-
-			# Prints for debugging
-			logger.debug(f"Request URL: {self.request_url}")
-			print("DATA:")
-			pprint(data)
-			logger.debug("Files:")
-			pprint(self.files)
-			logger.debug("making request...")
-			res = requests.put(
-				self.request_url,
-				data,
-				params={"is_dvc_dir": True},
-				files=[("files", file) for file in self.files],
-				auth=(self.repo.username, self.repo.password ))
-			logger.debug(f"Response: {res.status_code}")
-			print("Response content:")
-			try:
-				pprint(res.json())
-			except Exception:
-				pprint(res.content)
-
-			if res.status_code == 200:
-				logger.info("Upload finished successfully!")
-
-		except Exception as e:
-			logger.error(e)
-			quit()
-=======
     def __init__(self, repo: Repo, directory):
         self.files = []
         self.commit_data = Commit()
@@ -324,5 +183,4 @@
 
         except Exception as e:
             logger.error(e)
-            raise e
->>>>>>> ec8bd1e0
+            raise e
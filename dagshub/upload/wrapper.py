import json

import requests
import urllib
import os
import logging
from typing import Union
from io import IOBase
from dagshub.common import config
from http import HTTPStatus
import dagshub.auth
from dagshub.auth.token_auth import HTTPBearerAuth
from requests.auth import HTTPBasicAuth

# todo: handle api urls in common package
CONTENT_UPLOAD_URL = "api/v1/repos/{owner}/{reponame}/content/{branch}/{path}"
REPO_INFO_URL = "api/v1/repos/{owner}/{reponame}"
DEFAULT_COMMIT_MESSAGE = "Upload files using DagsHub client"
REPO_CREATE_URL = "api/v1/user/repos"
ORG_REPO_CREATE_URL = "api/v1/org/{orgname}/repos"
USER_INFO_URL = "api/v1/user"
logger = logging.getLogger(__name__)


def get_default_branch(src_url, owner, reponame, auth):
    res = requests.get(urllib.parse.urljoin(src_url, REPO_INFO_URL.format(
        owner=owner,
        reponame=reponame,
    )), auth=auth)
    return res.json().get('default_branch')


def create_repo(repo_name, is_org=False, org_name="", description="", private=False, auto_init=False,
<<<<<<< HEAD
                gitignores="", license="", readme="", template="none"):
    if template == "":
        template = "none"

    import dagshub.auth
    from dagshub.auth.token_auth import HTTPBearerAuth
=======
                gitignores="Python", license="", readme="", template="custom"):
>>>>>>> 09c846da

    username = config.username
    password = config.password
    if username is not None and password is not None:
        auth = username, password
    else:
        token = config.token or dagshub.auth.get_token()
        if token is not None:
            auth = HTTPBearerAuth(token)

    if auth is None:
        raise RuntimeError("You can't create a repository without being authenticated.")

    if (license != "" or readme != "" or gitignores != "") and template == "none":
        template = "custom"

    data = {
        "name": repo_name,
        "description": description,
        "private": private,
        "auto_init": auto_init,
        "gitignores": gitignores,
        "license": license,
        "readme": readme,
        "project_template": template,
    }

    url = REPO_CREATE_URL
    if is_org is True:
        url = ORG_REPO_CREATE_URL.format(
            orgname=org_name,
        )

    res = requests.post(
        urllib.parse.urljoin(config.host, url),
        data,
        auth=auth)

    if res.status_code != HTTPStatus.CREATED:
        logger.error(f"Response ({res.status_code}):\n"
                     f"{res.content}")
        if res.status_code == HTTPStatus.UNPROCESSABLE_ENTITY:
            raise RuntimeError("Repository name is invalid or it already exists.")
        else:
            raise RuntimeError("Failed to create the desired repository.")

    repo = res.json()
    return Repo(owner=repo["owner"]["login"], name=repo["name"], token=token, branch="main")


class Repo:
    def __init__(self, owner, name, username=None, password=None, token=None, branch=None):
        self.owner = owner
        self.name = name
        self.src_url = config.host

        self.username = username or config.username
        self.password = password or config.password
        self.token = token or config.token
        self.branch = branch

        if self.branch is None:
            logger.info("Branch wasn't provided. Fetching default branch...")
            self._set_default_branch()
        logger.info(f"Set branch: {self.branch}")

    def upload(self, file: Union[str, IOBase], commit_message=DEFAULT_COMMIT_MESSAGE, path=None, **kwargs):
        file_for_upload = DataSet.get_file(file, path)
        self.upload_files([file_for_upload], commit_message=commit_message, **kwargs)

    def upload_files(self,
                     files,
                     directory_path="",
                     commit_message=DEFAULT_COMMIT_MESSAGE,
                     versioning=None,
                     new_branch=None,
                     last_commit=None,
                     force=False):

        data = {
            "commit_choice": "direct",
            "commit_summary": commit_message,
            "versioning": versioning,
            "last_commit": last_commit,
            "is_dvc_dir": directory_path != "" and versioning != "git",
        }

        if new_branch is not None:
            data.update({
                "commit_choice": "commit-to-new-branch",
                "new_branch_name": new_branch,
            })

        if force:
            data["last_commit"] = self._get_last_commit()
        res = requests.put(
            self.get_request_url(directory_path),
            data,
            files=[("files", file) for file in files],
            auth=self.auth)
        self._log_upload_details(data, res, files)

    def _log_upload_details(self, data, res, files):
        logger.debug(f"Request URL: {res.request.url}\n"
                     f"Data:\n{json.dumps(data, indent=4)}\n"
                     f"Files:\n{json.dumps(list(map(str, files)), indent=4)}")
        try:
            content = json.dumps(res.json(), indent=4)
        except Exception:
            content = res.content.decode("utf-8")

        if res.status_code != HTTPStatus.OK:
            logger.error(f"Response ({res.status_code}):\n"
                         f"{content}")
        else:
            logger.debug(f"Response ({res.status_code})\n")

        if res.status_code == 200:
            logger.info("Upload finished successfully!")

    @property
    def auth(self):
        if self.username is not None and self.password is not None:
            return HTTPBasicAuth(self.username, self.password)
        token = self.token or dagshub.auth.get_token(code_input_timeout=0)
        return HTTPBearerAuth(token)

    def directory(self, path):
        return DataSet(self, path)

    def get_request_url(self, directory):
        return urllib.parse.urljoin(self.src_url, CONTENT_UPLOAD_URL.format(
            owner=self.owner,
            reponame=self.name,
            branch=self.branch,
            path=urllib.parse.quote(directory, safe="")
        ))

    def _set_default_branch(self):
        try:
            self.branch = get_default_branch(self.src_url, self.owner, self.name, self.auth)
        except Exception:
            raise RuntimeError(
                "Failed to get default branch for repository. "
                "Please specify a branch and make sure repository details are correct.")

    @property
    def full_name(self):
        return f"{self.owner}/{self.name}"


class DataSet:
    def __init__(self, repo: Repo, directory):
        self.files = {}
        self.repo = repo
        self.directory = directory
        self.request_url = self.repo.get_request_url(directory)

    def add(self, file: Union[str, IOBase], path=None):
        path, file = self.get_file(file, path)
        if file is not None:
            if path in self.files:
                logger.warning(f"File already staged for upload on path \"{path}\". Overwriting")
            self.files[path] = (path, file)

    @staticmethod
    def get_file(file: Union[str, IOBase], path=None):
        try:
            # if path is not provided, fall back to the file name
            if path is None:
                try:
                    path = os.path.basename(os.path.normpath(file if type(file) is str else file.name))
                except Exception:
                    raise RuntimeError(
                        "Could not interpret your file's name. Please specify it in the keyword parameter 'path'.")

            if type(file) is str:
                try:
                    f = open(file, 'rb')
                    return path, f
                except IsADirectoryError:
                    raise IsADirectoryError("'file' must describe a file, not a directory.")

            return path, file

        except Exception as e:
            logger.error(e)
            raise e

    def _reset_dataset(self):
        self.files.clear()

    def commit(self, commit_message=DEFAULT_COMMIT_MESSAGE, *args, **kwargs):
        file_list = list(self.files.values())
        self.repo.upload_files(file_list, self.directory, commit_message=commit_message, *args, **kwargs)
        self._reset_dataset()

    def _get_last_commit(self):
        api_path = f"api/v1/repos/{self.repo.full_name}/branches/{self.repo.branch}"
        api_url = urllib.parse.urljoin(self.repo.src_url, api_path)
        res = requests.get(api_url)
        if res.status_code == HTTPStatus.OK:
            content = res.json()
            try:
                return content["commit"]["id"]
            except KeyError:
                logger.error(f"Cannot get commit sha for branch '{self.repo.branch}'")
        return ""<|MERGE_RESOLUTION|>--- conflicted
+++ resolved
@@ -31,16 +31,12 @@
 
 
 def create_repo(repo_name, is_org=False, org_name="", description="", private=False, auto_init=False,
-<<<<<<< HEAD
-                gitignores="", license="", readme="", template="none"):
+                gitignores="Python", license="", readme="", template="custom"):
     if template == "":
         template = "none"
 
     import dagshub.auth
     from dagshub.auth.token_auth import HTTPBearerAuth
-=======
-                gitignores="Python", license="", readme="", template="custom"):
->>>>>>> 09c846da
 
     username = config.username
     password = config.password

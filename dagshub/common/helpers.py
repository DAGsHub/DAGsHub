--- conflicted
+++ resolved
@@ -5,20 +5,16 @@
 
 
 def get_default_branch(owner, reponame, auth, host=config.host):
-<<<<<<< HEAD
-    res = http_request("GET", urllib.parse.urljoin(host, config.REPO_INFO_URL.format(
-=======
     """
     The get_default_branch function returns the default branch of a given repository.
-    
+
     :param owner(str): Specify the owner of the repository
     :param reponame (str): Specify the name of the repository
     :param auth: Authentication object or a (username, password) tuple
     :param host (str): Specify the host to be used
     :return: The default branch of the given repository
     """
-    res = requests.get(urllib.parse.urljoin(host, config.REPO_INFO_URL.format(
->>>>>>> 14f811a3
+    res = http_request("GET", urllib.parse.urljoin(host, config.REPO_INFO_URL.format(
         owner=owner,
         reponame=reponame,
     )), auth=auth)

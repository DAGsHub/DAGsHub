--- conflicted
+++ resolved
@@ -248,14 +248,7 @@
         # TODO Include more information in this file
         return b'v0\n'
 
-<<<<<<< HEAD
-    def open(self, file: Union[PathLike, int], mode: str = 'r', opener=None, *args, **kwargs):
-        print('OPEN: ', file, mode)
-        if opener is not None:
-            raise NotImplementedError('DagsHub\'s patched open() does not support custom openers')
-=======
     def open(self, file: Union[PathLike, int], mode: str = 'r', *args, opener=None, **kwargs):
->>>>>>> f5b7fc51
         relative_path = self._relative_path(file)
         if relative_path:
             if opener is not None:

import builtins
import io
import os
import re
import subprocess
from configparser import ConfigParser
from contextlib import contextmanager
from functools import partial, wraps
from multiprocessing import AuthenticationError
from os import PathLike
from os.path import ismount
from pathlib import Path
from pathlib import _NormalAccessor as _pathlib
from typing import Optional, TypeVar, Union
from urllib.parse import urlparse
from dagshub.common import config
import logging
import requests

T = TypeVar('T')
logger = logging.getLogger(__name__)


def wrapreturn(wrappertype):
    def decorator(func):
        @wraps(func)
        def wrapper(*args, **kwargs):
            return wrappertype(func(*args, **kwargs))

        return wrapper

    return decorator


class dagshub_ScandirIterator:
    def __init__(self, iterator):
        self._iterator = iterator
<<<<<<< HEAD
        def __iter__(self):
            return self._iterator
        def __next__(self):
            return self._iterator.__next__()
        def __enter__(self):
            return self
        def __exit__(self, *args):
            return self
=======

    def __iter__(self):
        return self._iterator

    def __next__(self):
        return self._iterator.__next__()

    def __enter__(self):
        return self

    def __exit__(self, *args):
        return self

>>>>>>> ec8bd1e0

def cache_by_path(func):
    cache = {}

    @wraps(func)
    def wrapper(self, path: str, include_size: bool = False):
        if not include_size and (path, True) in cache:
            cache[path, False] = cache[path, True]
        if (path, include_size) not in cache:
            cache[path, include_size] = func(self, path, include_size)
        return cache[path, include_size]

    wrapper.cache = cache
    return wrapper


SPECIAL_FILE = Path('.dagshub-streaming')


# TODO: Singleton metaclass that lets us keep a "main" DvcFilesystem instance
class DagsHubFilesystem:
    __slots__ = ('project_root',
                 'project_root_fd',
                 'content_api_url',
                 'raw_api_url',
                 'dvc_remote_url',
                 'dirtree',
                 'username',
                 'password',
                 'token',
                 '__weakref__')

    def __init__(self,
                 project_root: Optional[PathLike] = None,
                 repo_url: Optional[str] = None,
                 branch: Optional[str] = None,
                 username: Optional[str] = None,
                 password: Optional[str] = None,
                 token: Optional[str] = None,
                 _project_root_fd: Optional[int] = None):

        # Find root directory of Git project
        if not project_root:
            self.project_root = Path(os.path.abspath('.'))
            while not (self.project_root / '.git').is_dir():
                if ismount(self.project_root):
                    raise ValueError('No git project found! (stopped at mountpoint {self.project_root})')
                self.project_root = self.project_root / '..'
        else:
            self.project_root = Path(os.path.abspath(project_root))
        del project_root
        # TODO: if no Git project found, search for .dvc project?

        if _project_root_fd:
            self.project_root_fd = _project_root_fd
        else:
            self.project_root_fd = os.open(self.project_root, os.O_DIRECTORY)

        if not repo_url:
            dagshub_remotes = self._get_remotes(self.project_root.resolve())
            if len(dagshub_remotes) > 0:
                repo_url = dagshub_remotes[0]
            else:
                raise ValueError('No DagsHub git remote detected, please specify repo_url= argument or --repo_url flag')

        if not branch:
            branch = (self.__open(self.project_root / '.git/HEAD')
<<<<<<< HEAD
                      .readline()
                      .strip()
                      .split('/')[-1]) or 'main'
=======
            .readline()  # noqa
            .strip()  # noqa
            .split('/')[-1]) or 'main'  # noqa
>>>>>>> ec8bd1e0
            # TODO: check DagsHub for default branch if no branch/commit checked out

        parsed_repo_url = urlparse(repo_url)
        content_api_path = f'/api/v1/repos{parsed_repo_url.path}/content/{branch}'
        raw_api_path = f'/api/v1/repos{parsed_repo_url.path}/raw/{branch}'

        self.content_api_url = parsed_repo_url._replace(path=content_api_path).geturl()
        self.raw_api_url = parsed_repo_url._replace(path=raw_api_path).geturl()
        self.dvc_remote_url = f'{repo_url}.dvc/cache'
        self.dirtree = {}

        del branch, parsed_repo_url, content_api_path

        # Determine if any authentication is needed
        self.username = username if username else None
        self.password = password if password else None
        self.token = token if token else None

        response = self._api_listdir('')
        if response.ok:
            pass
        else:
<<<<<<< HEAD
            # Check Git credential stores
            proc = subprocess.run(['git', 'credential', 'fill'],
                                  input=f'url={repo_url}'.encode(),
                                  capture_output=True)
            answer = {line[:line.index('=')]: line[line.index('=')+1:]
                      for line in proc.stdout.decode().splitlines()}
            if 'username' in answer and 'password' in answer:
                self.auth = (answer['username'], answer['password'])
            response = self._api_listdir('')
            if not response.ok:
                raise AuthenticationError('DagsHub credentials required; provided credentials are invalid')
            else:
                # TODO: Check .dvc/config{,.local} for credentials
                raise AuthenticationError('DagsHub credentials required, however none provided or discovered')
=======
            # TODO: Check .dvc/config{,.local} for credentials
            raise AuthenticationError('DagsHub credentials required, however none provided or discovered')

    @property
    def auth(self):
        import dagshub.auth
        from dagshub.auth.token_auth import HTTPBearerAuth

        if self.username is not None and self.password is not None:
            return self.username, self.password

        try:
            token = self.token or config.token or dagshub.auth.get_token(code_input_timeout=0)
        except dagshub.auth.OauthNonInteractiveShellException:
            logger.debug("Failed to perform OAuth in a non interactive shell")
        if token is not None:
            return HTTPBearerAuth(token)

        # Try to fetch credentials from the git credential file
        proc = subprocess.run(['git', 'credential', 'fill'],
                              input=f'url={self.repo_url}'.encode(),
                              capture_output=True)
        answer = {line[:line.index('=')]: line[line.index('=') + 1:]
                  for line in proc.stdout.decode().splitlines()}
        if 'username' in answer and 'password' in answer:
            return answer['username'], answer['password']
>>>>>>> ec8bd1e0

    @staticmethod
    def _get_remotes(repo_root='.'):
        # Find Git remote URL
        git_config = ConfigParser()
        git_config.read(Path(repo_root) / '.git/config')
        git_remotes = [urlparse(git_config[remote]['url'])
                       for remote in git_config
                       if remote.startswith('remote ')]
        dagshub_remotes = []
        for remote in git_remotes:
            if remote.hostname != config.hostname:
                continue
            remote = remote._replace(netloc=remote.hostname)
            remote = remote._replace(path=re.compile(r'(\.git)?/?$').sub('', remote.path))
            dagshub_remotes.append(remote.geturl())

        return dagshub_remotes

    def __del__(self):
        os.close(self.project_root_fd)

    def _relative_path(self, file: Union[PathLike, int]):
        if isinstance(file, int):
            return None
        path = os.path.abspath(file)
        parent = os.path.abspath(self.project_root)
        try:
            rel = Path(path[len(parent)+1:]) if parent in path else None
            return rel if not str(rel).startswith("<") else None 
        except ValueError:
            return None

    def _passthrough_path(self, relative_path: PathLike):
        return str(relative_path).startswith(('.git/', '.dvc/'))

    def _special_file(self):
        # TODO Include more information in this file
        return b'v0\n'

    def open(self, file: Union[PathLike, int], mode: str = 'r', opener=None, *args, **kwargs):
        if opener is not None:
            raise NotImplementedError('DagsHub\'s patched open() does not support custom openers')
        relative_path = self._relative_path(file)
        if relative_path:
            project_root_opener = partial(os.open, dir_fd=self.project_root_fd)
            if self._passthrough_path(relative_path):
                return self.__open(relative_path, mode, *args, **kwargs, opener=project_root_opener)
            elif relative_path == SPECIAL_FILE:
                return io.BytesIO(self._special_file())
            else:
                try:
                    return self.__open(relative_path, mode, *args, **kwargs, opener=project_root_opener)
                except FileNotFoundError:
                    resp = self._api_download_file_git(relative_path)
                    if resp.ok:
                        self._mkdirs(relative_path.parent, dir_fd=self.project_root_fd)
                        # TODO: Handle symlinks
                        with self.__open(relative_path, 'wb', opener=project_root_opener) as output:
                            output.write(resp.content)
                        return self.__open(relative_path, mode, opener=project_root_opener)
                    else:
                        # TODO: After API no longer 500s on FileNotFounds
                        #       check status code and only return FileNotFound on 404s
                        raise FileNotFoundError(f'Error finding {relative_path} in repo or on DagsHub')
        else:
            return self.__open(file, mode, *args, **kwargs)

    def stat(self, path: PathLike, *, dir_fd=None, follow_symlinks=True):
        if dir_fd is not None or not follow_symlinks:
            raise NotImplementedError('DagsHub\'s patched stat() does not support dir_fd or follow_symlinks')
        relative_path = self._relative_path(path)
        if relative_path:
            if self._passthrough_path(relative_path):
                return self.__stat(relative_path, dir_fd=self.project_root_fd)
            elif relative_path == SPECIAL_FILE:
                return dagshub_stat_result(self, path, len(self._special_file()), is_directory=False)
            else:
                try:
                    return self.__stat(relative_path, dir_fd=self.project_root_fd)
                except FileNotFoundError:
                    parent_tree = self.dirtree.get(str(relative_path.parent))
                    if parent_tree is not None and str(relative_path.name) not in parent_tree:
                        return dagshub_stat_result(self, path, is_directory=False)
                    else:
                        self._mkdirs(path, dir_fd=self.project_root_fd)
                        return self.__stat(relative_path, dir_fd=self.project_root_fd)
                    # TODO: perhaps don't create directories on stat
        else:
            return self.__stat(path, follow_symlinks=follow_symlinks)

    def chdir(self, path):
        relative_path = self._relative_path(path)
        if relative_path:
            abspath = os.path.join(self.project_root, relative_path)
            try:
                self.__chdir(abspath)
            except FileNotFoundError:
                resp = self._api_listdir(relative_path)
                # FIXME: if path is file, return FileNotFound instead of the listdir error
                if resp.ok:
                    self._mkdirs(relative_path, dir_fd=self.project_root_fd)
                    self.__chdir(abspath)
                else:
                    raise
        else:
            self.__chdir(path)

    def listdir(self, path='.'):
        relative_path = self._relative_path(path)
        if relative_path:
            if self._passthrough_path(relative_path):
                with self._open_fd(relative_path) as fd:
                    return self.__listdir(fd)
            else:
                dircontents: set[str] = set()
                error = None
                try:
                    with self._open_fd(relative_path) as fd:
                        dircontents.update(self.__listdir(fd))
                except FileNotFoundError as e:
                    error = e
                if relative_path == Path():
                    dircontents.add(SPECIAL_FILE.name)
                resp = self._api_listdir(relative_path)
                if resp.ok:
                    dircontents.update(Path(f['path']).name for f in resp.json())
                    # TODO: optimize + make subroutine async
                    self.dirtree[str(path)] = [Path(f['path']).name for f in resp.json() if f['type'] == 'dir']
                    return list(dircontents)
                else:
                    if error is not None:
                        raise error
                    else:
                        return list(dircontents)
        else:
            return self.__listdir(path)

    @wrapreturn(dagshub_ScandirIterator)
    def scandir(self, path='.'):
        path = Path(path)
        relative_path = self._relative_path(path)
        if relative_path:
            if self._passthrough_path(relative_path):
                with self._open_fd(relative_path) as fd:
                    return self.__scandir(fd)
            else:
                local_filenames = set()
                try:
                    with self._open_fd(relative_path) as fd:
                        for direntry in self.__scandir(fd):
                            local_filenames.add(direntry.name)
                            yield direntry
                    if relative_path == Path():
                        if SPECIAL_FILE.name not in local_filenames:
                            yield dagshub_DirEntry(self, path / SPECIAL_FILE, is_directory=False)
                except FileNotFoundError:
                    pass
                resp = self._api_listdir(relative_path)
                if resp.ok:
                    for f in resp.json():
                        name = Path(f['path']).name
                        if name not in local_filenames:
                            yield dagshub_DirEntry(self, path / name, f['type'] == 'dir')
        else:
            return self.__scandir(path)

    @cache_by_path
    def _api_listdir(self, path: str, include_size: bool = False):
        return requests.get(f'{self.content_api_url}/{path}', auth=self.auth,
                            params={'include_size': 'true'} if include_size else {})

    def _api_download_file_git(self, path: str):
        return requests.get(f'{self.raw_api_url}/{path}', auth=self.auth)

    def install_hooks(self):
        if not hasattr(self.__class__, f'_{self.__class__.__name__}__unpatched'):
            # TODO: DRY this dictionary. i.e. __open() links cls.__open
            #  and io.open even though this dictionary links them
            #  Cannot use a dict as the source of truth because type hints rely on
            #  __get_unpatched inferring the right type
            self.__class__.__unpatched = {
<<<<<<< HEAD
                    'open': io.open,
                    'stat': os.stat,
                    'listdir': os.listdir,
                    'scandir': os.scandir
                    }
=======
                'open': io.open,
                'stat': os.stat,
                'listdir': os.listdir,
                'scandir': os.scandir,
                'chdir': os.chdir,
            }
>>>>>>> ec8bd1e0
        io.open = builtins.open = _pathlib.open = self.open
        os.stat = _pathlib.stat = self.stat
        os.listdir = _pathlib.listdir = self.listdir
        os.scandir = _pathlib.scandir = self.scandir
        os.chdir = self.chdir
        self.__class__.hooked_instance = self

    def _mkdirs(self, relative_path: PathLike, dir_fd: Optional[int] = None):
        for parent in list(relative_path.parents)[::-1]:
            try:
                self.__stat(parent, dir_fd=dir_fd)
            except (OSError, ValueError):
                os.mkdir(parent, dir_fd=dir_fd)
        try:
            self.__stat(relative_path, dir_fd=dir_fd)
        except (OSError, ValueError):
            os.mkdir(relative_path, dir_fd=dir_fd)

    @contextmanager
    def _open_fd(self, relative_path):
        fd = None
        try:
            fd = os.open(relative_path, os.O_DIRECTORY, dir_fd=self.project_root_fd)
            yield fd
        finally:
            if fd is not None:
                os.close(fd)

    @classmethod
    def __get_unpatched(cls, key, alt: T) -> T:
        if hasattr(cls, f'_{cls.__name__}__unpatched'):
            return cls.__unpatched[key]
        else:
            return alt

    @property
    def __open(self):
        return self.__get_unpatched('open', io.open)

    @property
    def __stat(self):
        return self.__get_unpatched('stat', os.stat)

    @property
    def __listdir(self):
        return self.__get_unpatched('listdir', os.listdir)

    @property
    def __scandir(self):
        return self.__get_unpatched('scandir', os.scandir)

    @property
    def __chdir(self):
        return self.__get_unpatched("chdir", os.chdir)


def install_hooks(project_root: Optional[PathLike] = None,
                  repo_url: Optional[str] = None,
                  branch: Optional[str] = None,
                  username: Optional[str] = None,
                  password: Optional[str] = None):
    fs = DagsHubFilesystem(project_root=project_root, repo_url=repo_url, branch=branch, username=username,
                           password=password)
    fs.install_hooks()


class dagshub_stat_result:
    def __init__(self, fs: 'DagsHubFilesystem', path: PathLike, is_directory: bool):
        self._fs = fs
        self._path = path
        self._is_directory = is_directory
        assert not self._is_directory  # TODO make folder stats lazy?

    def __getattr__(self, name: str):
        if not name.startswith('st_'):
            raise AttributeError
        if hasattr(self, '_true_stat'):
            return os.stat_result.__getattribute__(self._true_stat, name)
        if name == 'st_uid':
            return os.getuid()
        elif name == 'st_gid':
            return os.getgid()
        elif name == 'st_atime' or name == 'st_mtime' or name == 'st_ctime':
            return 0
        elif name == 'st_mode':
            return 0o100644
        elif name == 'st_size':
            return 1100  # hardcoded size because size requests take a disproportionate amount of time
        self._fs.open(self._path)
        self._true_stat = self._fs._DagsHubFilesystem__stat(self._fs._relative_path(self._path),
                                                            dir_fd=self._fs.project_root_fd)
        return os.stat_result.__getattribute__(self._true_stat, name)

    def __repr__(self):
        inner = repr(self._true_stat) if hasattr(self, '_true_stat') else 'pending...'
        return f'dagshub_stat_result({inner}, path={self._path})'


class dagshub_DirEntry:
    def __init__(self, fs: 'DagsHubFilesystem', path: PathLike, is_directory: bool = False):
        self._fs = fs
        self._path = path
        self._is_directory = is_directory

    @property
    def name(self):
        # TODO: create decorator for delegation
        if hasattr(self, '_true_direntry'):
            return self._true_direntry.name
        else:
            return self._path.name

    @property
    def path(self):
        if hasattr(self, '_true_direntry'):
            return self._true_direntry.path
        else:
            return str(self._path)

    def is_dir(self):
        if hasattr(self, '_true_direntry'):
            return self._true_direntry.is_dir()
        else:
            return self._is_directory

    def is_file(self):
        if hasattr(self, '_true_direntry'):
            return self._true_direntry.is_file()
        else:
            # TODO: Symlinks should return false
            return not self._is_directory

    def stat(self):
        if hasattr(self, '_true_direntry'):
            return self._true_direntry.stat()
        else:
            return self._fs.stat(self._path)

    def __getattr__(self, name: str):
        if name == '_true_direntry':
            raise AttributeError
        if hasattr(self, '_true_direntry'):
            return os.DirEntry.__getattribute__(self._true_direntry, name)
        if self._is_directory:
            self._fs._mkdirs(self._fs._relative_path(self._path), dir_fd=self._fs.project_root_fd)
        else:
            self._fs.open(self._path)
        with self._open_fd(self._fs._relative_path(self._path).parent) as fd:
            for direntry in self._fs._DagsHubFilesystem__scandir(fd):
                if direntry.name == self._path.name:
                    self._true_direntry = direntry
                    return os.DirEntry.__getattribute__(self._true_direntry, name)
            else:
                raise FileNotFoundError

    def __repr__(self):
        cached = ' (cached)' if hasattr(self, '_true_direntry') else ''
        return f'<dagshub_DirEntry \'{self.name}\'{cached}>'


# Used for testing purposes only
if __name__ == "__main__":
    install_hooks()

__all__ = [DagsHubFilesystem.__name__, install_hooks.__name__]<|MERGE_RESOLUTION|>--- conflicted
+++ resolved
@@ -35,16 +35,6 @@
 class dagshub_ScandirIterator:
     def __init__(self, iterator):
         self._iterator = iterator
-<<<<<<< HEAD
-        def __iter__(self):
-            return self._iterator
-        def __next__(self):
-            return self._iterator.__next__()
-        def __enter__(self):
-            return self
-        def __exit__(self, *args):
-            return self
-=======
 
     def __iter__(self):
         return self._iterator
@@ -58,7 +48,6 @@
     def __exit__(self, *args):
         return self
 
->>>>>>> ec8bd1e0
 
 def cache_by_path(func):
     cache = {}
@@ -126,15 +115,9 @@
 
         if not branch:
             branch = (self.__open(self.project_root / '.git/HEAD')
-<<<<<<< HEAD
-                      .readline()
-                      .strip()
-                      .split('/')[-1]) or 'main'
-=======
             .readline()  # noqa
             .strip()  # noqa
             .split('/')[-1]) or 'main'  # noqa
->>>>>>> ec8bd1e0
             # TODO: check DagsHub for default branch if no branch/commit checked out
 
         parsed_repo_url = urlparse(repo_url)
@@ -157,22 +140,6 @@
         if response.ok:
             pass
         else:
-<<<<<<< HEAD
-            # Check Git credential stores
-            proc = subprocess.run(['git', 'credential', 'fill'],
-                                  input=f'url={repo_url}'.encode(),
-                                  capture_output=True)
-            answer = {line[:line.index('=')]: line[line.index('=')+1:]
-                      for line in proc.stdout.decode().splitlines()}
-            if 'username' in answer and 'password' in answer:
-                self.auth = (answer['username'], answer['password'])
-            response = self._api_listdir('')
-            if not response.ok:
-                raise AuthenticationError('DagsHub credentials required; provided credentials are invalid')
-            else:
-                # TODO: Check .dvc/config{,.local} for credentials
-                raise AuthenticationError('DagsHub credentials required, however none provided or discovered')
-=======
             # TODO: Check .dvc/config{,.local} for credentials
             raise AuthenticationError('DagsHub credentials required, however none provided or discovered')
 
@@ -199,7 +166,6 @@
                   for line in proc.stdout.decode().splitlines()}
         if 'username' in answer and 'password' in answer:
             return answer['username'], answer['password']
->>>>>>> ec8bd1e0
 
     @staticmethod
     def _get_remotes(repo_root='.'):
@@ -382,20 +348,12 @@
             #  Cannot use a dict as the source of truth because type hints rely on
             #  __get_unpatched inferring the right type
             self.__class__.__unpatched = {
-<<<<<<< HEAD
-                    'open': io.open,
-                    'stat': os.stat,
-                    'listdir': os.listdir,
-                    'scandir': os.scandir
-                    }
-=======
                 'open': io.open,
                 'stat': os.stat,
                 'listdir': os.listdir,
                 'scandir': os.scandir,
                 'chdir': os.chdir,
             }
->>>>>>> ec8bd1e0
         io.open = builtins.open = _pathlib.open = self.open
         os.stat = _pathlib.stat = self.stat
         os.listdir = _pathlib.listdir = self.listdir

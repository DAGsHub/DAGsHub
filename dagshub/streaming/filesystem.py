--- conflicted
+++ resolved
@@ -317,7 +317,6 @@
         # TODO Include more information in this file
         return b"v0\n"
 
-<<<<<<< HEAD
     def open(self, file, mode='r', buffering=-1, encoding=None,
              errors=None, newline=None, closefd=True, opener=None):
         """ 
@@ -354,9 +353,6 @@
             ```
 
         """
-=======
-    def open(self, file, mode="r", buffering=-1, encoding=None, errors=None, newline=None, closefd=True, opener=None):
->>>>>>> 5355994d
         # FD passthrough
         if type(file) is int:
             return self.__open(file, mode, buffering, encoding, errors, newline, closefd)
@@ -567,7 +563,6 @@
         else:
             self.__chdir(path)
 
-<<<<<<< HEAD
     def listdir(self, path='.'):
         """ 
         List the contents of a directory, including support for DagsHub integration.
@@ -580,9 +575,6 @@
 
         Returns: A list of directory contents. If 'path' is a bytes object, the results will also be in bytes.
         """
-=======
-    def listdir(self, path="."):
->>>>>>> 5355994d
         # FD check
         if type(path) is int:
             return self.__listdir(path)

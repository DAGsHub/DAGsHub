import logging
from typing import Any, Optional, List, Dict, Union, TYPE_CHECKING, Set

import dacite
import gql
import rich.progress
from gql.transport.exceptions import TransportQueryError
from gql.transport.requests import RequestsHTTPTransport

import dagshub.auth
import dagshub.common.config
from dagshub.common import config
from dagshub.common.analytics import send_analytics_event
from dagshub.common.rich_util import get_rich_progress
from dagshub.data_engine.client.gql_introspections import GqlIntrospections, QueryInputIntrospection
from dagshub.data_engine.client.models import (
    DatasourceResult,
    DatasourceType,
    IntegrationStatus,
    PreprocessingStatus,
    DatasetResult,
    MetadataFieldSchema,
)
from dagshub.data_engine.dtypes import MetadataFieldType
from dagshub.data_engine.client.models import ScanOption
from dagshub.data_engine.client.gql_mutations import GqlMutations
from dagshub.data_engine.client.gql_queries import GqlQueries
from dagshub.data_engine.model.errors import DataEngineGqlError
from dagshub.data_engine.model.query_result import QueryResult
try:
    from functools import cached_property
except ImportError:
    from cached_property import cached_property

if TYPE_CHECKING:
    from dagshub.data_engine.datasources import DatasourceState
<<<<<<< HEAD
    from dagshub.data_engine.model.datasource import Datasource, DatapointMetadataUpdateEntry,\
        DatapointDeleteMetadataEntry
=======
    from dagshub.data_engine.model.datasource import Datasource, DatapointMetadataUpdateEntry, DatapointDeleteEntry
>>>>>>> 336d3084

logger = logging.getLogger(__name__)

dacite_config = dacite.Config(cast=[IntegrationStatus, DatasourceType, PreprocessingStatus, MetadataFieldType, Set])


class DataClient:
    HEAD_QUERY_SIZE = 100
    FULL_LIST_PAGE_SIZE = 5000

    def __init__(self, repo: str):
        self.repo = repo
        self.host = config.host
        self.client = self._init_client()

    def _init_client(self):
        url = f"{self.host}/api/v1/repos/{self.repo}/data-engine/graphql"
        auth = dagshub.auth.get_authenticator(host=self.host)
        transport = RequestsHTTPTransport(url=url, auth=auth, headers=config.requests_headers)
        client = gql.Client(transport=transport)
        return client

    def create_datasource(self, ds: "DatasourceState") -> DatasourceResult:
        """
        Create a new datasource using the provided datasource state.

        Args:
            ds (DatasourceState): The datasource state containing information about the datasource.

        Returns:
            DatasourceResult: The result of creating the datasource.

        """
        q = GqlMutations.create_datasource()

        assert ds.name is not None
        assert ds.path is not None
        assert ds.source_type is not None

        params = GqlMutations.create_datasource_params(name=ds.name, url=ds.path, ds_type=ds.source_type)
        res = self._exec(q, params)
        return dacite.from_dict(DatasourceResult, res["createDatasource"], config=dacite_config)

    def head(self, datasource: "Datasource", size: Optional[int] = None) -> QueryResult:
        """
        Retrieve a subset of data from the datasource headers.

        Args:
            datasource (Datasource): The datasource to retrieve data from.
            size (Optional[int], optional): The number of entries to retrieve. Defaults to None.

        Returns:
            QueryResult: The query result containing the retrieved data.(By Default returns the first 100 samples)

        """
        if size is None:
            size = self.HEAD_QUERY_SIZE

        progress = get_rich_progress(rich.progress.MofNCompleteColumn())
        total_task = progress.add_task("Downloading metadata...", total=size)

        with progress:
            resp = self._datasource_query(datasource, True, size)
            progress.update(total_task, advance=size, refresh=True)

        return QueryResult.from_gql_query(resp, datasource)

    def sample(self, datasource: "Datasource", n: Optional[int], include_metadata: bool) -> QueryResult:
        """
        Sample data from the datasource.

        Args:
            datasource (Datasource): The datasource to sample data from.
            n (Optional[int]): The number of data points to sample.
            include_metadata (bool): Whether to include metadata in the sampled data.

        Returns:
            QueryResult: The query result containing the sampled data.
        """
        if n is None:
            return self._get_all(datasource, include_metadata)

        has_next_page = True
        after = None
        res = QueryResult([], datasource)
        left = n

        progress = get_rich_progress(rich.progress.MofNCompleteColumn())
        total_task = progress.add_task("Downloading metadata...", total=left)

        with progress:
            while has_next_page and left > 0:
                take = min(left, self.FULL_LIST_PAGE_SIZE)
                resp = self._datasource_query(datasource, include_metadata, take, after)
                has_next_page = resp["pageInfo"]["hasNextPage"]
                after = resp["pageInfo"]["endCursor"]
                new_entries = QueryResult.from_gql_query(resp, datasource)
                res.entries += new_entries.entries
                left -= take
                progress.update(total_task, advance=len(res.entries), refresh=True)
        return res

    def get_datapoints(self, datasource: "Datasource") -> QueryResult:
        return self._get_all(datasource, True)

    def _get_all(self, datasource: "Datasource", include_metadata: bool) -> QueryResult:
        has_next_page = True
        after = None
        res = QueryResult([], datasource)
        # TODO: smarter batch sizing. Query a constant size at first
        #       On next queries adjust depending on the amount of metadata columns

        progress = get_rich_progress(rich.progress.MofNCompleteColumn())
        total_task = progress.add_task("Downloading metadata...", total=None)

        with progress:
            while has_next_page:
                resp = self._datasource_query(datasource, include_metadata, self.FULL_LIST_PAGE_SIZE, after)
                has_next_page = resp["pageInfo"]["hasNextPage"]
                after = resp["pageInfo"]["endCursor"]

                new_entries = QueryResult.from_gql_query(resp, datasource)
                res.entries += new_entries.entries
                progress.update(total_task, advance=len(new_entries.entries), refresh=True)
        return res

    def _exec(self, query: str, params: Optional[Dict[str, Any]] = None) -> Dict[str, Any]:
        logger.debug(f"Executing query: {query}")
        if params is not None:
            logger.debug(f"Params: {params}")
        q = gql.gql(query)
        try:
            resp = self.client.execute(q, variable_values=params)
        except TransportQueryError as e:
            raise DataEngineGqlError(e, self.client.transport.response_headers.get('X-DagsHub-Support-Id'))
        return resp

    def _datasource_query(
        self, datasource: "Datasource", include_metadata: bool, limit: Optional[int] = None, after: Optional[str] = None
    ):
        send_analytics_event("Client_DataEngine_QueryRun", repo=datasource.source.repoApi)

        q = GqlQueries.datasource_query(include_metadata)

        params = GqlQueries.datasource_query_params(
            datasource_id=datasource.source.id,
            query_input=datasource.serialize_gql_query_input(),
            first=limit,
            after=after,
        )
        q.validate_params(params, self.query_introspection)
        return self._exec(q.generate(), params)["datasourceQuery"]

    @cached_property
    def query_introspection(self) -> QueryInputIntrospection:
        introspection = GqlIntrospections.input_fields()
        introspection_dict = self._exec(introspection)
        return dacite.from_dict(data_class=QueryInputIntrospection, data=introspection_dict["__schema"])

    def update_metadata(self, datasource: "Datasource", entries: List["DatapointMetadataUpdateEntry"]):
        """
        Update the Datasource with the metadata entry

        Args:
            datasource (Datasource): The datasource instance to be updated
            entries (List[DatapointMetadataUpdateEntry]): The new metadata entries

        Returns:
            Updates the Datasource.

        """
        q = GqlMutations.update_metadata()

        assert datasource.source.id is not None
        assert len(entries) > 0

        params = GqlMutations.update_metadata_params(
            datasource_id=datasource.source.id, datapoints=[e.to_dict() for e in entries]
        )
        return self._exec(q, params)

<<<<<<< HEAD
    def delete_metadata_for_datapoint(self, datasource: "Datasource", entries: List["DatapointDeleteMetadataEntry"]):
        """
        Delete a metadata from a datapoint

        Args:
            datasource (Datasource): The datasource instance to be updated
            entries (List[DatapointDeleteMetadataEntry]): The metadata entries to delete

        Returns:
            Updates the Datasource.

        """
        q = GqlMutations.delete_metadata_for_datapoint()
=======
    def delete_datapoints(self, datasource: "Datasource", entries: List["DatapointDeleteEntry"]):
        """
        Delete a datapoints from the datasource.

        Args:
            datasource (Datasource): The datasource instance to be updated
            entries: the list of the datapoints to delete

        """
        q = GqlMutations.delete_datapoints()
>>>>>>> 336d3084

        assert datasource.source.id is not None
        assert len(entries) > 0

<<<<<<< HEAD
        params = GqlMutations.delete_metadata_params(
=======
        params = GqlMutations.delete_datapoints_params(
>>>>>>> 336d3084
            datasource_id=datasource.source.id, datapoints=[e.to_dict() for e in entries]
        )
        return self._exec(q, params)

    def update_metadata_fields(self, datasource: "Datasource", metadata_field_props: List[MetadataFieldSchema]):
        q = GqlMutations.update_metadata_field()

        assert datasource.source.id is not None

        params = GqlMutations.update_metadata_fields_params(
            datasource_id=datasource.source.id, metadata_field_props=[e.to_dict() for e in metadata_field_props]
        )

        return self._exec(q, params)

    def get_datasources(self, id: Optional[str], name: Optional[str]) -> List[DatasourceResult]:
        """
        Retrieve a list of datasources based on optional filtering criteria.

        Args:
            id (Optional[str]): Optional datasource ID to filter by.
            name (Optional[str]): Optional datasource name to filter by.

        Returns:
            List[DatasourceResult]: A list of datasources that match the filtering criteria.
        """
        q = GqlQueries.datasource().generate()
        params = GqlQueries.datasource_params(id=id, name=name)

        res = self._exec(q, params)["datasource"]
        if res is None:
            return []
        return [dacite.from_dict(DatasourceResult, val, config=dacite_config) for val in res]

    def delete_datasource(self, datasource: "Datasource"):
        """
        Delete a specified datasource.
         Args:
            datasource (Datasource): The datasource instance to be deleted.
        """
        q = GqlMutations.delete_datasource()

        assert datasource.source.id is not None

        params = GqlMutations.delete_datasource_params(datasource_id=datasource.source.id)
        return self._exec(q, params)

    def scan_datasource(self, datasource: "Datasource", options: Optional[List[ScanOption]]):
        """
        Initiate a scan operation on the specified datasource.

         Args:
            datasource (Datasource): The datasource instance to be updated
        """
        q = GqlMutations.scan_datasource()

        assert datasource.source.id is not None

        params = GqlMutations.scan_datasource_params(datasource_id=datasource.source.id, options=options)
        return self._exec(q, params)

    def save_dataset(self, datasource: "Datasource", name: str):
        """
        Save a dataset using the specified datasource and name.

        Args:
            datasource (Datasource): The datasource instance to be saved.
            name (str) : Name of the new datasource instance

        Example:
            For a detailed description of how to create and save datasets, refer to this link:
                "https://dagshub.com/docs/use_cases/data_engine/query_and_create_subsets/#querying-and-saving-subsets-of-your-data
        """
        q = GqlMutations.save_dataset()

        assert name is not None

        params = GqlMutations.save_dataset_params(
            datasource_id=datasource.source.id, name=name, query_input=datasource.serialize_gql_query_input()
        )
        return self._exec(q, params)

    def get_datasets(self, id: Optional[Union[str, int]], name: Optional[str]) -> List[DatasetResult]:
        """
        Retrieve a list of datasets based on optional filtering criteria.

        Args:
            id (Optional[Union[str, int]): Optional dataset ID or name to filter by.
            name (Optional[str]): Optional dataset name to filter by.

        Returns:
            List[DatasetResult]: A list of datasets that match the filtering criteria.
        """
        q = GqlQueries.dataset().generate()
        params = GqlQueries.dataset_params(id=id, name=name)

        res = self._exec(q, params)["dataset"]
        if res is None:
            return []

        return [dacite.from_dict(DatasetResult, val, config=dacite_config) for val in res]<|MERGE_RESOLUTION|>--- conflicted
+++ resolved
@@ -34,12 +34,8 @@
 
 if TYPE_CHECKING:
     from dagshub.data_engine.datasources import DatasourceState
-<<<<<<< HEAD
     from dagshub.data_engine.model.datasource import Datasource, DatapointMetadataUpdateEntry,\
-        DatapointDeleteMetadataEntry
-=======
-    from dagshub.data_engine.model.datasource import Datasource, DatapointMetadataUpdateEntry, DatapointDeleteEntry
->>>>>>> 336d3084
+        DatapointDeleteMetadataEntry, DatapointDeleteEntry
 
 logger = logging.getLogger(__name__)
 
@@ -221,7 +217,6 @@
         )
         return self._exec(q, params)
 
-<<<<<<< HEAD
     def delete_metadata_for_datapoint(self, datasource: "Datasource", entries: List["DatapointDeleteMetadataEntry"]):
         """
         Delete a metadata from a datapoint
@@ -235,7 +230,15 @@
 
         """
         q = GqlMutations.delete_metadata_for_datapoint()
-=======
+
+        assert datasource.source.id is not None
+        assert len(entries) > 0
+
+        params = GqlMutations.delete_metadata_params(
+            datasource_id=datasource.source.id, datapoints=[e.to_dict() for e in entries]
+        )
+        return self._exec(q, params)
+
     def delete_datapoints(self, datasource: "Datasource", entries: List["DatapointDeleteEntry"]):
         """
         Delete a datapoints from the datasource.
@@ -246,16 +249,11 @@
 
         """
         q = GqlMutations.delete_datapoints()
->>>>>>> 336d3084
 
         assert datasource.source.id is not None
         assert len(entries) > 0
 
-<<<<<<< HEAD
-        params = GqlMutations.delete_metadata_params(
-=======
         params = GqlMutations.delete_datapoints_params(
->>>>>>> 336d3084
             datasource_id=datasource.source.id, datapoints=[e.to_dict() for e in entries]
         )
         return self._exec(q, params)

import enum
import logging
import multiprocessing.pool
from dataclasses import dataclass
from itertools import repeat
from typing import Dict, Any, List, Union, TYPE_CHECKING, Optional, Tuple

from dagshub.common.helpers import http_request
<<<<<<< HEAD

tf = lazy_load("tensorflow")
=======
>>>>>>> 75732e3b

if TYPE_CHECKING:
    from dagshub.data_engine.model.datasource import Datasource

logger = logging.getLogger(__name__)


@dataclass
class Metadata:
    key: str
    value: Any


autogenerated_columns = {
    "name",
    "datapoint_id",
    "dagshub_download_url",
}


@dataclass
class Datapoint:
    datapoint_id: str
    path: str
    metadata: Dict[str, Any]
    datasource: "Datasource"

    def download_url(self):
        return self.datasource.source.raw_path(self)

    def path_in_repo(self):
        return self.datasource.source.file_path(self)

    @staticmethod
    def from_gql_edge(edge: Dict, datasource: "Datasource") -> "Datapoint":
        res = Datapoint(
            datapoint_id=edge["node"]["id"],
            path=edge["node"]["path"],
            metadata={},
            datasource=datasource
        )
        for meta_dict in edge["node"]["metadata"]:
            res.metadata[meta_dict["key"]] = meta_dict["value"]
        return res

    def to_dict(self, metadata_keys: List[str]) -> Dict[str, Any]:
        res_dict = {"name": self.path, "datapoint_id": self.datapoint_id, "dagshub_download_url": self.download_url()}
        res_dict.update({key: self.metadata.get(key) for key in metadata_keys})
        return res_dict


class IntegrationStatus(enum.Enum):
    VALID = "VALID"
    INVALID_CREDENTIALS = "INVALID_CREDENTIALS"
    MISSING = "MISSING"


class PreprocessingStatus(enum.Enum):
    READY = "READY"
    IN_PROGRESS = "IN_PROGRESS"
    UNKNOWN = ""  # TODO: delete once it's returned consistently


class DatasourceType(enum.Enum):
    BUCKET = "BUCKET"
    REPOSITORY = "REPOSITORY"
    CUSTOM = "CUSTOM"


class MetadataFieldType(enum.Enum):
    BOOLEAN = "BOOLEAN"
    INTEGER = "INTEGER"
    FLOAT = "FLOAT"
    STRING = "STRING"
    BLOB = "BLOB"


@dataclass
class MetadataFieldSchema:
    name: str
    valueType: MetadataFieldType
    multiple: bool


@dataclass
class DatasourceResult:
    id: Union[str, int]
    name: str
    rootUrl: str
    integrationStatus: IntegrationStatus
    preprocessingStatus: PreprocessingStatus
    type: DatasourceType
    metadataFields: Optional[List[MetadataFieldSchema]]


@dataclass
class DatasetResult:
    id: Union[str, int]
    name: str
    datasource: DatasourceResult
    datasetQuery: str


@dataclass
class QueryResult:
    entries: List[Datapoint]
    """ List of downloaded entries."""
    datasource: "Datasource"

    @property
    def dataframe(self):
        import pandas as pd
        metadata_keys = set()
        for e in self.entries:
            metadata_keys.update(e.metadata.keys())

        metadata_keys = list(sorted(metadata_keys))
        return pd.DataFrame.from_records([dp.to_dict(metadata_keys) for dp in self.entries])

    @staticmethod
    def from_gql_query(query_resp: Dict[str, Any], datasource: "Datasource") -> "QueryResult":
        if "edges" not in query_resp:
            return QueryResult([], datasource)
        if query_resp["edges"] is None:
            return QueryResult([], datasource)
<<<<<<< HEAD
        return QueryResult(
            [Datapoint.from_gql_edge(edge) for edge in query_resp["edges"]], datasource
        )

    def as_dataset(self, flavor, **kwargs):
        """
        ARGS:
        flavor: torch|tensorflow

        KWARGS:
        metadata_columns: columns that are returned from the metadata as part of the dataset
        strategy: preload|background|lazy; default: lazy
        savedir: location at which the dataset is stored
        processes: number of parallel processes that download the dataset
        tensorizer: auto|image|<function>
        """
        from .loaders import (
            DagsHubDataset,
            PyTorchDataset,
            TensorFlowDataset,
        )

        flavor = flavor.lower()
        if flavor == "torch":
            return PyTorchDataset(self, **kwargs)
        elif flavor == "tensorflow":
            ds_builder = TensorFlowDataset(self, **kwargs)
            ds = tf.data.Dataset.from_generator(
                ds_builder.generator, output_signature=ds_builder.signature
            )
            ds.__len__ = lambda: ds_builder.__len__()
            ds.__getitem__ = ds_builder.__getitem__
            ds.builder = ds_builder
            return ds
        else:
            raise ValueError("supported flavors are torch|tensorflow")

    def as_dataloader(self, flavor, **kwargs):
        """
        ARGS:
        flavor: torch|tensorflow

        KWARGS:
        metadata_columns: columns that are returned from the metadata as part of the dataloader
        strategy: preload|background|lazy; default: lazy
        savedir: location at which the dataset is stored
        processes: number of parallel processes that download the dataset
        tensorizer: auto|image|<function>
        for_dataloader: bool; internal argument, that begins background dataset download after shuffle order is determined for the first epoch; default: False
        """
        from .loaders import (
            DagsHubDataset,
            PyTorchDataset,
            PyTorchDataLoader,
            TensorFlowDataLoader,
        )

        def keypairs(keys):
            return {key: kwargs[key] for key in keys}

        flavor = flavor.lower() if type(flavor) == str else flavor
        if type(flavor) == PyTorchDataset:
            return PyTorchDataLoader(flavor, **kwargs)
        elif isinstance(flavor, tf.data.Dataset):
            return TensorFlowDataLoader(flavor, **kwargs)

        kwargs["for_dataloader"] = True
        dataset_kwargs = set(
            list(inspect.signature(DagsHubDataset).parameters.keys())[1:]
        )
        global_kwargs = set(kwargs.keys())
        if flavor == "torch":
            return PyTorchDataLoader(
                self.as_dataset(
                    flavor, **keypairs(global_kwargs.intersection(dataset_kwargs))
                ),
                **keypairs(global_kwargs - dataset_kwargs),
            )
        elif flavor == "tensorflow":
            return TensorFlowDataLoader(
                self.as_dataset(
                    flavor,
                    **keypairs(global_kwargs.intersection(dataset_kwargs)),
                ),
                **keypairs(global_kwargs - dataset_kwargs),
            )
        else:
            raise ValueError("supported flavors are torch|tensorflow")
=======
        return QueryResult([Datapoint.from_gql_edge(edge, datasource) for edge in query_resp["edges"]], datasource)
>>>>>>> 75732e3b

    def download_binary_columns(self, *columns: str, num_proc: int = 32) -> "QueryResult":
        """
        Downloads data from binary-defined columns
        """
        for column in columns:
            logger.info(f"Downloading metadata for column {column} with {num_proc} processes")

            def extract_blob_url(datapoint: Datapoint, col: str) -> Optional[str]:
                sha = datapoint.metadata.get(col)
                if sha is None or type(sha) is not str:
                    return None
                return self.datasource.source.blob_path(sha)

            blob_urls = map(lambda dp: extract_blob_url(dp, column), self.entries)
            auth = self.datasource.source.repoApi.auth
            func_args = zip(blob_urls, repeat(auth))
            with multiprocessing.pool.ThreadPool(num_proc) as pool:
                res = pool.starmap(_get_blob, func_args)

            for dp, binary_val in zip(self.entries, res):
                if binary_val is None:
                    continue
                dp.metadata[column] = binary_val

        return self


def _get_blob(url: Optional[str], auth) -> Optional[Union[str, bytes]]:
    if url is None:
        return None
    try:
        resp = http_request("GET", url, auth=auth)
        if resp.status_code >= 400:
            return f"Error while downloading binary blob: {resp.content.decode()}"
        else:
            return resp.content
    except Exception as e:
        return f"Error while downloading binary blob: {e}"<|MERGE_RESOLUTION|>--- conflicted
+++ resolved
@@ -6,11 +6,8 @@
 from typing import Dict, Any, List, Union, TYPE_CHECKING, Optional, Tuple
 
 from dagshub.common.helpers import http_request
-<<<<<<< HEAD
 
 tf = lazy_load("tensorflow")
-=======
->>>>>>> 75732e3b
 
 if TYPE_CHECKING:
     from dagshub.data_engine.model.datasource import Datasource
@@ -136,10 +133,7 @@
             return QueryResult([], datasource)
         if query_resp["edges"] is None:
             return QueryResult([], datasource)
-<<<<<<< HEAD
-        return QueryResult(
-            [Datapoint.from_gql_edge(edge) for edge in query_resp["edges"]], datasource
-        )
+        return QueryResult([Datapoint.from_gql_edge(edge, datasource) for edge in query_resp["edges"]], datasource)
 
     def as_dataset(self, flavor, **kwargs):
         """
@@ -225,9 +219,6 @@
             )
         else:
             raise ValueError("supported flavors are torch|tensorflow")
-=======
-        return QueryResult([Datapoint.from_gql_edge(edge, datasource) for edge in query_resp["edges"]], datasource)
->>>>>>> 75732e3b
 
     def download_binary_columns(self, *columns: str, num_proc: int = 32) -> "QueryResult":
         """

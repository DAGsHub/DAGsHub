--- conflicted
+++ resolved
@@ -6,11 +6,7 @@
 from dagshub.common.api.repo import RepoAPI
 from dagshub.data_engine.client.data_client import DataClient
 from dagshub.data_engine.model.datasource import Datasource
-<<<<<<< HEAD
-from dagshub.data_engine.model.datasource_state import DatasourceState
-=======
 from dagshub.data_engine.model.datasource_state import DatasourceState, DatasourceType, path_regexes
->>>>>>> 5355994d
 from dagshub.data_engine.model.errors import DatasourceNotFoundError
 
 logger = logging.getLogger(__name__)
@@ -31,33 +27,12 @@
     :return The created datasource
     """
 
-<<<<<<< HEAD
-    parsed = urllib.parse.urlparse(path)
-
-    if parsed.scheme == "" \
-        and parsed.hostname == "" \
-        and parsed.query == "" \
-        and parsed.params == "" \
-        and parsed.fragment == "":
-        return create_from_repo(repo, name, path=parsed.path, revision=revision)
-
-    elif parsed.scheme != "" and parsed.hostname != "":
-        # Bucket URL
-        if parsed.query != "" or parsed.params != "" or parsed.fragment != "":
-            raise ValueError("Invalid bucket URL: ", path)
-        if revision != "":
-            raise ValueError("revision cannot be used together with bucket URLs")
-        return create_from_bucket(repo, name, bucket_url=path)
-
-    raise ValueError("Invalid path used, format could not be determined: ", path)
-=======
     if path_regexes[DatasourceType.BUCKET].fullmatch(path):
         if revision is not None:
             raise ValueError("revision cannot be used together with bucket URLs")
         return create_from_bucket(repo, name, bucket_url=path)
     else:
         return create_from_repo(repo, name, path=path, revision=revision)
->>>>>>> 5355994d
 
 
 create = create_datasource
@@ -68,7 +43,6 @@
     First attempts to get the repo datasource with the given name, and only if that fails,
     invokes create_datasource with the given parameters.
     See the docs on create_datasource for more info.
-<<<<<<< HEAD
     Args:
         repo (str): The name or identifier of the repository containing the datasource.
         name (str): The name of the datasource to retrieve or create.
@@ -82,8 +56,6 @@
     Raises:
         DatasourceNotFoundError: If the datasource is not found during the retrieval attempt.
 
-=======
->>>>>>> 5355994d
     """
     try:
         return get_datasource(repo, name)

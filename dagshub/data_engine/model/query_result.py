--- conflicted
+++ resolved
@@ -559,18 +559,7 @@
 
         Args:
             repo: repository to extract the model from
-<<<<<<< HEAD
-            name: name of the model in the mlflow registry
-            host: URL of the hosted DagsHub instance. default is ``https://dagshub.com``.
-            version: (optional, default: 'latest') version of the model in the mlflow registry
-            pre_hook: (optional, default: identity function) function that runs before datapoint is sent to the model
-            post_hook: (optional, default: identity function) function that converts mlflow model output
-            to the desired format
-            batch_size: (optional, default: 1) function that sets batch_size
-            log_to_field: (optional, default: 'prediction') write prediction results to metadata logged in data engine.
-            If None, just returns predictions.
-            (in addition to logging to a field, iff that parameter is set)
-=======
+
             name: name of the model in the repository's MLflow registry.
             host: address of the DagsHub instance with the repo to load the model from.
                  Set it if the model is hosted on a different DagsHub instance than the datasource.
@@ -581,7 +570,6 @@
             batch_size: Size of the file batches that are sent to ``model.predict()``.
                 Default batch size is 1, but it is still being sent as a list for consistency.
             log_to_field: If set, writes prediction results to this metadata field in the datasource.
->>>>>>> 706b3479
         """
 
         # to support depedency-free dataloading, `Batcher` is a barebones dataloader that sets up batched inference
@@ -951,46 +939,6 @@
 
             return sess
 
-<<<<<<< HEAD
-    def annotate_with_mlflow_model(
-        self,
-        repo: str,
-        name: str,
-        post_hook: Callable = lambda x: x,
-        pre_hook: Callable = lambda x: x,
-        host: Optional[str] = None,
-        version: str = "latest",
-        batch_size: int = 1,
-        log_to_field: str = "annotation",
-    ) -> Optional[str]:
-        """
-        Sends all the datapoints returned in this QueryResult to an MLFlow model which automatically labels datapoints.
-
-        Args:
-            repo: repository to extract the model from
-            name: name of the model in the mlflow registry
-            host: URL of the hosted DagsHub instance. default is ``https://dagshub.com``.
-            version: (optional, default: 'latest') version of the model in the mlflow registry
-            pre_hook: (optional, default: identity function) function that runs
-            before the datapoint is sent to the model
-            post_hook: (optional, default: identity function) function that converts
-            mlflow model output converts to labelstudio format
-            batch_size: (optional, default: 1) batched annotation size
-        """
-        self.predict_with_mlflow_model(
-            repo,
-            name,
-            host=host,
-            version=version,
-            pre_hook=pre_hook,
-            post_hook=post_hook,
-            batch_size=batch_size,
-            log_to_field=log_to_field,
-        )
-        self.datasource.metadata_field(log_to_field).set_annotation().apply()
-
-=======
->>>>>>> 706b3479
     def annotate(
         self,
         open_project: bool = True,

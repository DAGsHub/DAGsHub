--- conflicted
+++ resolved
@@ -49,22 +49,7 @@
 For those frameworks, check out the alternative methods below.
 
 ## 2. CLI launcher
-<<<<<<< HEAD
-Launch a terminal, and `cd` into the directory of your project. Then run
-```bash
-$ dagshub mount
-```
-If you launch a new terminal and navigate to that directory, or run `cd .` in any existing terminals in that directory, you should now be able to see that any files in your repository but not saved locally appear in your directory listings! Run
-```bash
-$ cat .dagshub-streaming
-```
-from the root of your project to confirm that the streaming works.
-
-This works by mounting a FUSE filesystem, and therefore is only supported on Linux, or on Mac and Windows with custom setup.
-It also means that any non-Python programs you want to run on your data will work without any added integration effort!
-=======
 Under development
->>>>>>> 28c5215e
 
 ## 3. Python entrypoint
 Under development
